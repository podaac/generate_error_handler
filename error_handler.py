--- conflicted
+++ resolved
@@ -16,6 +16,12 @@
     """Handles error events delivered from EventBridge."""
     
     logger = get_logger()
+    if len(event['detail']['attempts']) > 0:
+        error_msg = event['detail']['attempts'][0]['statusReason']
+    else:
+        error_msg = event['detail']['statusReason']
+    log_event(event, error_msg, logger)
+    publish_event(event, error_msg, logger)
     if len(event['detail']['attempts']) > 0:
         error_msg = event['detail']['attempts'][0]['statusReason']
     else:
@@ -58,6 +64,8 @@
     logger.info(f"Failed job queue - {event['detail']['jobQueue']}")
     logger.info(f"Error message - '{error_msg}'")
     if len(event['detail']['attempts']) > 0: logger.info(f"Log file - {event['detail']['attempts'][0]['container']['logStreamName']}")
+    logger.info(f"Error message - '{error_msg}'")
+    if len(event['detail']['attempts']) > 0: logger.info(f"Log file - {event['detail']['attempts'][0]['container']['logStreamName']}")
     logger.info(f"Container command - {event['detail']['container']['command']}")
     
 def publish_event(event, error_msg, logger):
@@ -80,12 +88,9 @@
     subject = f"Generate Batch Job Failure: {event['detail']['jobName']}"
     message = f"A Generate AWS Batch job has failed: {event['detail']['jobName']}.\n" \
         + f"Job Identifier: {event['detail']['jobId']}.\n" \
-<<<<<<< HEAD
         + f"Error message: '{error_msg}'\n" \
-=======
-        + f"Error message: 'error_msg'\n" \
->>>>>>> 368b1bac
         + f"Container command: {event['detail']['container']['command']}"
+    if len(event['detail']['attempts']) > 0: message += f"Log file: {event['detail']['attempts'][0]['container']['logStreamName']}\n"
     if len(event['detail']['attempts']) > 0: message += f"Log file: {event['detail']['attempts'][0]['container']['logStreamName']}\n"
     try:
         response = sns.publish(
